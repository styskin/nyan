import copy
import os
import json
from urllib.parse import urlsplit
from collections import defaultdict, Counter
from datetime import datetime
from statistics import mean

from jinja2 import Environment, FileSystemLoader

from nyan.clusters import Cluster
from nyan.util import get_current_ts


class Renderer:
    def __init__(self, config_path):
        assert os.path.exists(config_path)
        with open(config_path) as r:
            config = json.load(r)
        file_loader = FileSystemLoader(".")
        env = Environment(loader=file_loader)
        self.cluster_template = env.get_template(config["cluster_template"])
        self.ratings_template = None
        if "ratings_template" in config:
            self.ratings_template = env.get_template(config["ratings_template"])

    def render_cluster(self, cluster: Cluster):
        groups = defaultdict(list)
        for doc in cluster.docs:
            groups[doc.group].append(doc)

        used_channels = set()
        for group_name, group in groups.items():
            group.sort(key=lambda x: x.pub_time)
            filtered_group = list()
            for doc in group:
                if doc.channel_id in used_channels:
                    continue
                used_channels.add(doc.channel_id)
                filtered_group.append(doc)
            groups[group_name] = filtered_group

        groups = list(sorted(groups.items(), key=lambda x: x[0]))

        views = cluster.views_str

        first_doc = copy.deepcopy(cluster.first_doc)
<<<<<<< HEAD
        first_doc.pub_time = datetime.fromtimestamp(first_doc.pub_time + 3 * 3600) # MSK timezone?
=======
        first_doc.pub_time = datetime.fromtimestamp(first_doc.pub_time + 3 * 3600)

        external_link = None
        if cluster.external_links:
            external_link_url, el_cnt = cluster.external_links.most_common()[0]
            external_link_host = urlsplit(external_link_url).netloc
            if el_cnt >= 2:
                external_link = {
                    "url": external_link_url,
                    "host": external_link_host
                }

>>>>>>> 0c102162
        return self.cluster_template.render(
            cluster=cluster,
            annotation_doc=cluster.annotation_doc,
            first_doc=first_doc,
            groups=groups,
            views=views,
            is_important=cluster.is_important,
            external_link=external_link
        )

    def render_discussion_message(self, doc):
        return '<a href="{}">{}</a>'.format(doc.url, doc.channel_title)

    def render_ratings(
        self,
        clusters,
        channels,
        duration
    ):
        if not self.ratings_template:
            return None
        cluster_count = 0
        lags = []
        channels_cnt, collocations, first_docs = Counter(), Counter(), Counter()
        best_blue_cluster, best_red_cluster, best_cluster = Cluster(), Cluster(), Cluster()

        for message_id, cluster in clusters.items():
            if cluster.pub_time_percentile < get_current_ts() - duration:
                continue

            cluster_count += 1
            if cluster.create_time:
                lags.append(abs(cluster.create_time - cluster.pub_time_percentile))

            cluster_group = cluster.group
            if cluster_group == "blue" and cluster.views > best_blue_cluster.views:
                best_blue_cluster = cluster
            elif cluster_group == "red" and cluster.views > best_red_cluster.views:
                best_red_cluster = cluster

            if cluster.views > best_cluster.views:
                best_cluster = cluster

            cluster_channels_ids = cluster.channels
            channels_cnt.update(cluster_channels_ids)
            first_docs[cluster.first_doc.channel_id.lower()] += 1
            for i, ch1 in enumerate(cluster_channels_ids):
                for j, ch2 in enumerate(cluster_channels_ids):
                    if i < j:
                        collocations[(ch1, ch2)] += 1

        assert best_cluster
        if not best_red_cluster.message_id:
            best_red_cluster = None
        if not best_blue_cluster.message_id:
            best_blue_cluster = None

        average_lag_minutes = int(mean(lags) // 60)
        cluster_frequency = duration // 60 // cluster_count

        channels_cnt = [(channels[ch], cnt) for ch, cnt in channels_cnt.most_common()[:10]]
        collocations = [
            ((channels[ch1], channels[ch2]), cnt)
            for (ch1, ch2), cnt in collocations.most_common()[:10]
        ]
        first_docs = [(channels[ch], cnt) for ch, cnt in first_docs.most_common()[:10]]

        return self.ratings_template.render(
            cluster_count=cluster_count,
            average_lag_minutes=average_lag_minutes,
            cluster_frequency=cluster_frequency,
            channels_cnt=channels_cnt,
            collocations=collocations,
            first_docs=first_docs,
            best_cluster=best_cluster,
            best_blue_cluster=best_blue_cluster,
            best_red_cluster=best_red_cluster
        )<|MERGE_RESOLUTION|>--- conflicted
+++ resolved
@@ -45,10 +45,7 @@
         views = cluster.views_str
 
         first_doc = copy.deepcopy(cluster.first_doc)
-<<<<<<< HEAD
         first_doc.pub_time = datetime.fromtimestamp(first_doc.pub_time + 3 * 3600) # MSK timezone?
-=======
-        first_doc.pub_time = datetime.fromtimestamp(first_doc.pub_time + 3 * 3600)
 
         external_link = None
         if cluster.external_links:
@@ -60,7 +57,6 @@
                     "host": external_link_host
                 }
 
->>>>>>> 0c102162
         return self.cluster_template.render(
             cluster=cluster,
             annotation_doc=cluster.annotation_doc,
